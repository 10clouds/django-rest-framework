--- conflicted
+++ resolved
@@ -45,12 +45,9 @@
 * `@detail_route` and `@list_route` decorators replace `@action` and `@link`.
 * `six` no longer bundled.  For Django <= 1.4.1, install `six` package.
 * Support customizable view name and description functions, using the `VIEW_NAME_FUNCTION` and `VIEW_DESCRIPTION_FUNCTION` settings.
-<<<<<<< HEAD
-* Bugfix: `?page_size=0` query parameter now falls back to default page size for view, instead of always turning pagination off.
-=======
 * Added `MAX_PAGINATE_BY` setting and `max_paginate_by` generic view attribute.
 * Added `cache` attribute to throttles to allow overriding of default cache.
->>>>>>> f3ab0b2b
+* Bugfix: `?page_size=0` query parameter now falls back to default page size for view, instead of always turning pagination off.
 * Bugfix: `required=True` argument fixed for boolean serializer fields.
 * Bugfix: `client.force_authenticate(None)` should also clear session info if it exists.
 * Bugfix: Client sending emptry string instead of file now clears `FileField`.
