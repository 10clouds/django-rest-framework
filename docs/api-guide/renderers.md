source: renderers.py

# Renderers

> Before a TemplateResponse instance can be returned to the client, it must be rendered. The rendering process takes the intermediate representation of template and context, and turns it into the final byte stream that can be served to the client.
>
> &mdash; [Django documentation][cite]

REST framework includes a number of built in Renderer classes, that allow you to return responses with various media types.  There is also support for defining your own custom renderers, which gives you the flexibility to design your own media types.

## How the renderer is determined

The set of valid renderers for a view is always defined as a list of classes.  When a view is entered REST framework will perform content negotiation on the incoming request, and determine the most appropriate renderer to satisfy the request.

The basic process of content negotiation involves examining the request's `Accept` header, to determine which media types it expects in the response.  Optionally, format suffixes on the URL may be used to explicitly request a particular representation.  For example the URL `http://example.com/api/users_count.json` might be an endpoint that always returns JSON data.

For more information see the documentation on [content negotiation][conneg].

## Setting the renderers

The default set of renderers may be set globally, using the `DEFAULT_RENDERER_CLASSES` setting.  For example, the following settings would use `JSON` as the main media type and also include the self describing API.

    REST_FRAMEWORK = {
        'DEFAULT_RENDERER_CLASSES': (
            'rest_framework.renderers.JSONRenderer',
            'rest_framework.renderers.BrowsableAPIRenderer',
        )
    }

You can also set the renderers used for an individual view, or viewset,
using the `APIView` class based views.

    from django.contrib.auth.models import User
    from rest_framework.renderers import JSONRenderer
    from rest_framework.response import Response
    from rest_framework.views import APIView

    class UserCountView(APIView):
        """
        A view that returns the count of active users in JSON.
        """
        renderer_classes = (JSONRenderer, )

        def get(self, request, format=None):
            user_count = User.objects.filter(active=True).count()
            content = {'user_count': user_count}
            return Response(content)

Or, if you're using the `@api_view` decorator with function based views.

    @api_view(['GET'])
    @renderer_classes((JSONRenderer,))
    def user_count_view(request, format=None):
        """
        A view that returns the count of active users in JSON.
        """
        user_count = User.objects.filter(active=True).count()
        content = {'user_count': user_count}
        return Response(content)

## Ordering of renderer classes

It's important when specifying the renderer classes for your API to think about what priority you want to assign to each media type.  If a client underspecifies the representations it can accept, such as sending an `Accept: */*` header, or not including an `Accept` header at all, then REST framework will select the first renderer in the list to use for the response.

For example if your API serves JSON responses and the HTML browsable API, you might want to make `JSONRenderer` your default renderer, in order to send `JSON` responses to clients that do not specify an `Accept` header.

If your API includes views that can serve both regular webpages and API responses depending on the request, then you might consider making `TemplateHTMLRenderer` your default renderer, in order to play nicely with older browsers that send [broken accept headers][browser-accept-headers].

---

# API Reference

## JSONRenderer

Renders the request data into `JSON`, using utf-8 encoding.

Note that the default style is to include unicode characters, and render the response using a compact style with no unnecessary whitespace:

    {"unicode black star":"★","value":999}

The client may additionally include an `'indent'` media type parameter, in which case the returned `JSON` will be indented.  For example `Accept: application/json; indent=4`.

    {
        "unicode black star": "★",
        "value": 999
    }

The default JSON encoding style can be altered using the `UNICODE_JSON` and `COMPACT_JSON` settings keys.

**.media_type**: `application/json`

**.format**: `'.json'`

**.charset**: `None`

<<<<<<< HEAD
## YAMLRenderer

Renders the request data into `YAML`.

Requires the `pyyaml` package to be installed.

Note that non-ascii characters will be rendered using `\uXXXX` character escape.  For example:

    unicode black star: "\u2605"

**.media_type**: `application/yaml`

**.format**: `'.yaml'`

**.charset**: `utf-8`

## UnicodeYAMLRenderer

Renders the request data into `YAML`.

Requires the `pyyaml` package to be installed.

Note that non-ascii characters will not be character escaped.  For example:

    unicode black star: ★

**.media_type**: `application/yaml`

**.format**: `'.yaml'`
=======
## JSONPRenderer

Renders the request data into `JSONP`.  The `JSONP` media type provides a mechanism of allowing cross-domain AJAX requests, by wrapping a `JSON` response in a javascript callback.

The javascript callback function must be set by the client including a `callback` URL query parameter.  For example `http://example.com/api/users?callback=jsonpCallback`.  If the callback function is not explicitly set by the client it will default to `'callback'`.

---

**Warning**: If you require cross-domain AJAX requests, you should almost certainly be using the more modern approach of [CORS][cors] as an alternative to `JSONP`.  See the [CORS documentation][cors-docs] for more details.

The `jsonp` approach is essentially a browser hack, and is [only appropriate for globally  readable API endpoints][jsonp-security], where `GET` requests are unauthenticated and do not require any user permissions.

---

**.media_type**: `application/javascript`

**.format**: `'.jsonp'`

**.charset**: `utf-8`

## XMLRenderer

Renders REST framework's default style of `XML` response content.

Note that the `XML` markup language is used typically used as the base language for more strictly defined domain-specific languages, such as `RSS`, `Atom`, and `XHTML`.

If you are considering using `XML` for your API, you may want to consider implementing a custom renderer and parser for your specific requirements, and using an existing domain-specific media-type, or creating your own custom XML-based media-type.

**.media_type**: `application/xml`

**.format**: `'.xml'`
>>>>>>> 731c8421

**.charset**: `utf-8`

## TemplateHTMLRenderer

Renders data to HTML, using Django's standard template rendering.
Unlike other renderers, the data passed to the `Response` does not need to be serialized.  Also, unlike other renderers, you may want to include a `template_name` argument when creating the `Response`.

The TemplateHTMLRenderer will create a `RequestContext`, using the `response.data` as the context dict, and determine a template name to use to render the context.

The template name is determined by (in order of preference):

1. An explicit `template_name` argument passed to the response.
2. An explicit `.template_name` attribute set on this class.
3. The return result of calling `view.get_template_names()`.

An example of a view that uses `TemplateHTMLRenderer`:

    class UserDetail(generics.RetrieveAPIView):
        """
        A view that returns a templated HTML representations of a given user.
        """
        queryset = User.objects.all()
        renderer_classes = (TemplateHTMLRenderer,)

        def get(self, request, *args, **kwargs):
            self.object = self.get_object()
            return Response({'user': self.object}, template_name='user_detail.html')

You can use `TemplateHTMLRenderer` either to return regular HTML pages using REST framework, or to return both HTML and API responses from a single endpoint.

If you're building websites that use `TemplateHTMLRenderer` along with other renderer classes, you should consider listing `TemplateHTMLRenderer` as the first class in the `renderer_classes` list, so that it will be prioritised first even for browsers that send poorly formed `ACCEPT:` headers.

**.media_type**: `text/html`

**.format**: `'.html'`

**.charset**: `utf-8`

See also: `StaticHTMLRenderer`

## StaticHTMLRenderer

A simple renderer that simply returns pre-rendered HTML.  Unlike other renderers, the data passed to the response object should be a string representing the content to be returned.

An example of a view that uses `TemplateHTMLRenderer`:

    @api_view(('GET',))
    @renderer_classes((StaticHTMLRenderer,))
    def simple_html_view(request):
        data = '<html><body><h1>Hello, world</h1></body></html>'
        return Response(data)

You can use `TemplateHTMLRenderer` either to return regular HTML pages using REST framework, or to return both HTML and API responses from a single endpoint.

**.media_type**: `text/html`

**.format**: `'.html'`

**.charset**: `utf-8`

See also: `TemplateHTMLRenderer`

## HTMLFormRenderer

Renders data returned by a serializer into an HTML form.  The output of this renderer does not include the enclosing `<form>` tags or an submit actions, as you'll probably need those to include the desired method and URL.  Also note that the `HTMLFormRenderer` does not yet support including field error messages.

Note that the template used by the `HTMLFormRenderer` class, and the context submitted to it **may be subject to change**.  If you need to use this renderer class it is advised that you either make a local copy of the class and templates, or follow the release note on REST framework upgrades closely.

**.media_type**: `text/html`

**.format**: `'.form'`

**.charset**: `utf-8`

**.template**: `'rest_framework/form.html'`

## BrowsableAPIRenderer

Renders data into HTML for the Browsable API.  This renderer will determine which other renderer would have been given highest priority, and use that to display an API style response within the HTML page.

**.media_type**: `text/html`

**.format**: `'.api'`

**.charset**: `utf-8`

**.template**: `'rest_framework/api.html'`

#### Customizing BrowsableAPIRenderer

By default the response content will be rendered with the highest priority renderer apart from `BrowseableAPIRenderer`.  If you need to customize this behavior, for example to use HTML as the default return format, but use JSON in the browsable API, you can do so by overriding the `get_default_renderer()` method.  For example:

    class CustomBrowsableAPIRenderer(BrowsableAPIRenderer):
        def get_default_renderer(self, view):
            return JSONRenderer()

## MultiPartRenderer

This renderer is used for rendering HTML multipart form data.  **It is not suitable as a response renderer**, but is instead used for creating test requests, using REST framework's [test client and test request factory][testing].

**.media_type**: `multipart/form-data; boundary=BoUnDaRyStRiNg`

**.format**: `'.multipart'`

**.charset**: `utf-8`

---

# Custom renderers

To implement a custom renderer, you should override `BaseRenderer`, set the `.media_type` and `.format` properties, and implement the `.render(self, data, media_type=None, renderer_context=None)` method.

The method should return a bytestring, which will be used as the body of the HTTP response.

The arguments passed to the `.render()` method are:

### `data`

The request data, as set by the `Response()` instantiation.

### `media_type=None`

Optional.  If provided, this is the accepted media type, as determined by the content negotiation stage.

Depending on the client's `Accept:` header, this may be more specific than the renderer's `media_type` attribute, and may include media type parameters.  For example `"application/json; nested=true"`.

### `renderer_context=None`

Optional.  If provided, this is a dictionary of contextual information provided by the view.

By default this will include the following keys: `view`, `request`, `response`, `args`, `kwargs`.

## Example

The following is an example plaintext renderer that will return a response with the `data` parameter as the content of the response.

    from django.utils.encoding import smart_unicode
    from rest_framework import renderers


    class PlainTextRenderer(renderers.BaseRenderer):
        media_type = 'text/plain'
        format = 'txt'

        def render(self, data, media_type=None, renderer_context=None):
            return data.encode(self.charset)

## Setting the character set

By default renderer classes are assumed to be using the `UTF-8` encoding.  To use a different encoding, set the `charset` attribute on the renderer.

    class PlainTextRenderer(renderers.BaseRenderer):
        media_type = 'text/plain'
        format = 'txt'
        charset = 'iso-8859-1'

        def render(self, data, media_type=None, renderer_context=None):
            return data.encode(self.charset)

Note that if a renderer class returns a unicode string, then the response content will be coerced into a bytestring by the `Response` class, with the `charset` attribute set on the renderer used to determine the encoding.

If the renderer returns a bytestring representing raw binary content, you should set a charset value of `None`, which will ensure the `Content-Type` header of the response will not have a `charset` value set.

In some cases you may also want to set the `render_style` attribute to `'binary'`.  Doing so will also ensure that the browsable API will not attempt to display the binary content as a string.

    class JPEGRenderer(renderers.BaseRenderer):
        media_type = 'image/jpeg'
        format = 'jpg'
        charset = None
        render_style = 'binary'

        def render(self, data, media_type=None, renderer_context=None):
            return data

---

# Advanced renderer usage

You can do some pretty flexible things using REST framework's renderers.  Some examples...

* Provide either flat or nested representations from the same endpoint, depending on the requested media type.
* Serve both regular HTML webpages, and JSON based API responses from the same endpoints.
* Specify multiple types of HTML representation for API clients to use.
* Underspecify a renderer's media type, such as using `media_type = 'image/*'`, and use the `Accept` header to vary the encoding of the response.

## Varying behaviour by media type

In some cases you might want your view to use different serialization styles depending on the accepted media type.  If you need to do this you can access `request.accepted_renderer` to determine the negotiated renderer that will be used for the response.

For example:

    @api_view(('GET',))
    @renderer_classes((TemplateHTMLRenderer, JSONRenderer))
    def list_users(request):
        """
        A view that can return JSON or HTML representations
        of the users in the system.
        """
        queryset = Users.objects.filter(active=True)

        if request.accepted_renderer.format == 'html':
            # TemplateHTMLRenderer takes a context dict,
            # and additionally requires a 'template_name'.
            # It does not require serialization.
            data = {'users': queryset}
            return Response(data, template_name='list_users.html')

        # JSONRenderer requires serialized data as normal.
        serializer = UserSerializer(instance=queryset)
        data = serializer.data
        return Response(data)

## Underspecifying the media type

In some cases you might want a renderer to serve a range of media types.
In this case you can underspecify the media types it should respond to, by using a `media_type` value such as `image/*`, or `*/*`.

If you underspecify the renderer's media type, you should make sure to specify the media type explicitly when you return the response, using the `content_type` attribute.  For example:

    return Response(data, content_type='image/png')

## Designing your media types

For the purposes of many Web APIs, simple `JSON` responses with hyperlinked relations may be sufficient.  If you want to fully embrace RESTful design and [HATEOAS] you'll need to consider the design and usage of your media types in more detail.

In [the words of Roy Fielding][quote], "A REST API should spend almost all of its descriptive effort in defining the media type(s) used for representing resources and driving application state, or in defining extended relation names and/or hypertext-enabled mark-up for existing standard media types.".

For good examples of custom media types, see GitHub's use of a custom [application/vnd.github+json] media type, and Mike Amundsen's IANA approved [application/vnd.collection+json] JSON-based hypermedia.

## HTML error views

Typically a renderer will behave the same regardless of if it's dealing with a regular response, or with a response caused by an exception being raised, such as an `Http404` or `PermissionDenied` exception, or a subclass of `APIException`.

If you're using either the `TemplateHTMLRenderer` or the `StaticHTMLRenderer` and an exception is raised, the behavior is slightly different, and mirrors [Django's default handling of error views][django-error-views].

Exceptions raised and handled by an HTML renderer will attempt to render using one of the following methods, by order of precedence.

* Load and render a template named `{status_code}.html`.
* Load and render a template named `api_exception.html`.
* Render the HTTP status code and text, for example "404 Not Found".

Templates will render with a `RequestContext` which includes the `status_code` and `details` keys.

**Note**: If `DEBUG=True`, Django's standard traceback error page will be displayed instead of rendering the HTTP status code and text.

---

# Third party packages

The following third party packages are also available.

## MessagePack

[MessagePack][messagepack] is a fast, efficient binary serialization format.  [Juan Riaza][juanriaza] maintains the [djangorestframework-msgpack][djangorestframework-msgpack] package which provides MessagePack renderer and parser support for REST framework.

## CSV

Comma-separated values are a plain-text tabular data format, that can be easily imported into spreadsheet applications.  [Mjumbe Poe][mjumbewu] maintains the [djangorestframework-csv][djangorestframework-csv] package which provides CSV renderer support for REST framework.

## UltraJSON

[UltraJSON][ultrajson] is an optimized C JSON encoder which can give significantly faster JSON rendering. [Jacob Haslehurst][hzy] maintains the [drf-ujson-renderer][drf-ujson-renderer] package which implements JSON rendering using the UJSON package.

## CamelCase JSON

[djangorestframework-camel-case] provides camel case JSON renderers and parsers for REST framework.  This allows serializers to use Python-style underscored field names, but be exposed in the API as Javascript-style camel case field names.  It is maintained by [Vitaly Babiy][vbabiy].


## Pandas (CSV, Excel, PNG)

[Django REST Pandas] provides a serializer and renderers that support additional data processing and output via the [Pandas] DataFrame API.  Django REST Pandas includes renderers for Pandas-style CSV files, Excel workbooks (both `.xls` and `.xlsx`), and a number of [other formats]. It is maintained by [S. Andrew Sheppard][sheppard] as part of the [wq Project][wq].


[cite]: https://docs.djangoproject.com/en/dev/ref/template-response/#the-rendering-process
[conneg]: content-negotiation.md
[browser-accept-headers]: http://www.gethifi.com/blog/browser-rest-http-accept-headers
[testing]: testing.md
[HATEOAS]: http://timelessrepo.com/haters-gonna-hateoas
[quote]: http://roy.gbiv.com/untangled/2008/rest-apis-must-be-hypertext-driven
[application/vnd.github+json]: http://developer.github.com/v3/media/
[application/vnd.collection+json]: http://www.amundsen.com/media-types/collection/
[django-error-views]: https://docs.djangoproject.com/en/dev/topics/http/views/#customizing-error-views
[messagepack]: http://msgpack.org/
[juanriaza]: https://github.com/juanriaza
[mjumbewu]: https://github.com/mjumbewu
[vbabiy]: https://github.com/vbabiy
[djangorestframework-msgpack]: https://github.com/juanriaza/django-rest-framework-msgpack
[djangorestframework-csv]: https://github.com/mjumbewu/django-rest-framework-csv
[ultrajson]: https://github.com/esnme/ultrajson
[hzy]: https://github.com/hzy
[drf-ujson-renderer]: https://github.com/gizmag/drf-ujson-renderer
[djangorestframework-camel-case]: https://github.com/vbabiy/djangorestframework-camel-case
[Django REST Pandas]: https://github.com/wq/django-rest-pandas
[Pandas]: http://pandas.pydata.org/
[other formats]: https://github.com/wq/django-rest-pandas#supported-formats
[sheppard]: https://github.com/sheppard
[wq]: https://github.com/wq<|MERGE_RESOLUTION|>--- conflicted
+++ resolved
@@ -92,72 +92,6 @@
 **.format**: `'.json'`
 
 **.charset**: `None`
-
-<<<<<<< HEAD
-## YAMLRenderer
-
-Renders the request data into `YAML`.
-
-Requires the `pyyaml` package to be installed.
-
-Note that non-ascii characters will be rendered using `\uXXXX` character escape.  For example:
-
-    unicode black star: "\u2605"
-
-**.media_type**: `application/yaml`
-
-**.format**: `'.yaml'`
-
-**.charset**: `utf-8`
-
-## UnicodeYAMLRenderer
-
-Renders the request data into `YAML`.
-
-Requires the `pyyaml` package to be installed.
-
-Note that non-ascii characters will not be character escaped.  For example:
-
-    unicode black star: ★
-
-**.media_type**: `application/yaml`
-
-**.format**: `'.yaml'`
-=======
-## JSONPRenderer
-
-Renders the request data into `JSONP`.  The `JSONP` media type provides a mechanism of allowing cross-domain AJAX requests, by wrapping a `JSON` response in a javascript callback.
-
-The javascript callback function must be set by the client including a `callback` URL query parameter.  For example `http://example.com/api/users?callback=jsonpCallback`.  If the callback function is not explicitly set by the client it will default to `'callback'`.
-
----
-
-**Warning**: If you require cross-domain AJAX requests, you should almost certainly be using the more modern approach of [CORS][cors] as an alternative to `JSONP`.  See the [CORS documentation][cors-docs] for more details.
-
-The `jsonp` approach is essentially a browser hack, and is [only appropriate for globally  readable API endpoints][jsonp-security], where `GET` requests are unauthenticated and do not require any user permissions.
-
----
-
-**.media_type**: `application/javascript`
-
-**.format**: `'.jsonp'`
-
-**.charset**: `utf-8`
-
-## XMLRenderer
-
-Renders REST framework's default style of `XML` response content.
-
-Note that the `XML` markup language is used typically used as the base language for more strictly defined domain-specific languages, such as `RSS`, `Atom`, and `XHTML`.
-
-If you are considering using `XML` for your API, you may want to consider implementing a custom renderer and parser for your specific requirements, and using an existing domain-specific media-type, or creating your own custom XML-based media-type.
-
-**.media_type**: `application/xml`
-
-**.format**: `'.xml'`
->>>>>>> 731c8421
-
-**.charset**: `utf-8`
 
 ## TemplateHTMLRenderer
 
