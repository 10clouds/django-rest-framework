[tox]
downloadcache = {toxworkdir}/cache/
<<<<<<< HEAD
envlist = py3.3-django1.7,py3.2-django1.7,py2.7-django1.7,py3.3-django1.6,py3.2-django1.6,py2.7-django1.6,py2.6-django1.6,py3.3-django1.5,py3.2-django1.5,py2.7-django1.5,py2.6-django1.5,py2.7-django1.4,py2.6-django1.4
=======
envlist =
       py3.4-django1.7,py3.3-django1.7,py3.2-django1.7,py2.7-django1.7,
       py3.4-django1.6,py3.3-django1.6,py3.2-django1.6,py2.7-django1.6,py2.6-django1.6,
       py3.4-django1.5,py3.3-django1.5,py3.2-django1.5,py2.7-django1.5,py2.6-django1.5,
       py2.7-django1.4,py2.6-django1.4,
       py2.7-django1.3,py2.6-django1.3
>>>>>>> e11f41eb

[testenv]
commands = py.test -q

[testenv:py3.4-django1.7]
basepython = python3.4
deps = https://www.djangoproject.com/download/1.7b2/tarball/
       django-filter==0.7
       defusedxml==0.3
       Pillow==2.3.0

[testenv:py3.3-django1.7]
basepython = python3.3
deps = https://www.djangoproject.com/download/1.7b2/tarball/
       django-filter==0.7
       defusedxml==0.3
       Pillow==2.3.0
       pytest-django==2.6.1

[testenv:py3.2-django1.7]
basepython = python3.2
deps = https://www.djangoproject.com/download/1.7b2/tarball/
       django-filter==0.7
       defusedxml==0.3
       Pillow==2.3.0
       pytest-django==2.6.1

[testenv:py2.7-django1.7]
basepython = python2.7
deps = https://www.djangoproject.com/download/1.7b2/tarball/
       django-filter==0.7
       defusedxml==0.3
       django-oauth-plus==2.2.1
       oauth2==1.5.211
       django-oauth2-provider==0.2.4
       django-guardian==1.1.1
       Pillow==2.3.0
       pytest-django==2.6.1

[testenv:py3.4-django1.6]
basepython = python3.4
deps = Django==1.6.3
       django-filter==0.7
       defusedxml==0.3
       Pillow==2.3.0

[testenv:py3.3-django1.6]
basepython = python3.3
deps = Django==1.6.3
       django-filter==0.7
       defusedxml==0.3
       Pillow==2.3.0
       pytest-django==2.6.1

[testenv:py3.2-django1.6]
basepython = python3.2
deps = Django==1.6.3
       django-filter==0.7
       defusedxml==0.3
       Pillow==2.3.0
       pytest-django==2.6.1

[testenv:py2.7-django1.6]
basepython = python2.7
deps = Django==1.6.3
       django-filter==0.7
       defusedxml==0.3
       django-oauth-plus==2.2.1
       oauth2==1.5.211
       django-oauth2-provider==0.2.4
       django-guardian==1.1.1
       Pillow==2.3.0
       pytest-django==2.6.1

[testenv:py2.6-django1.6]
basepython = python2.6
deps = Django==1.6.3
       django-filter==0.7
       defusedxml==0.3
       django-oauth-plus==2.2.1
       oauth2==1.5.211
       django-oauth2-provider==0.2.4
       django-guardian==1.1.1
       Pillow==2.3.0
       pytest-django==2.6.1

[testenv:py3.4-django1.5]
basepython = python3.4
deps = django==1.5.6
       django-filter==0.7
       defusedxml==0.3
       Pillow==2.3.0

[testenv:py3.3-django1.5]
basepython = python3.3
deps = django==1.5.6
       django-filter==0.7
       defusedxml==0.3
       Pillow==2.3.0
       pytest-django==2.6.1

[testenv:py3.2-django1.5]
basepython = python3.2
deps = django==1.5.6
       django-filter==0.7
       defusedxml==0.3
       Pillow==2.3.0
       pytest-django==2.6.1

[testenv:py2.7-django1.5]
basepython = python2.7
deps = django==1.5.6
       django-filter==0.7
       defusedxml==0.3
       django-oauth-plus==2.2.1
       oauth2==1.5.211
       django-oauth2-provider==0.2.3
       django-guardian==1.1.1
       Pillow==2.3.0
       pytest-django==2.6.1

[testenv:py2.6-django1.5]
basepython = python2.6
deps = django==1.5.6
       django-filter==0.7
       defusedxml==0.3
       django-oauth-plus==2.2.1
       oauth2==1.5.211
       django-oauth2-provider==0.2.3
       django-guardian==1.1.1
       Pillow==2.3.0
       pytest-django==2.6.1

[testenv:py2.7-django1.4]
basepython = python2.7
deps = django==1.4.11
       django-filter==0.7
       defusedxml==0.3
       django-oauth-plus==2.2.1
       oauth2==1.5.211
       django-oauth2-provider==0.2.3
       django-guardian==1.1.1
       Pillow==2.3.0
       pytest-django==2.6.1

[testenv:py2.6-django1.4]
basepython = python2.6
deps = django==1.4.11
       django-filter==0.7
       defusedxml==0.3
       django-oauth-plus==2.2.1
       oauth2==1.5.211
       django-oauth2-provider==0.2.3
       django-guardian==1.1.1
       Pillow==2.3.0
       pytest-django==2.6.1<|MERGE_RESOLUTION|>--- conflicted
+++ resolved
@@ -1,15 +1,10 @@
 [tox]
 downloadcache = {toxworkdir}/cache/
-<<<<<<< HEAD
-envlist = py3.3-django1.7,py3.2-django1.7,py2.7-django1.7,py3.3-django1.6,py3.2-django1.6,py2.7-django1.6,py2.6-django1.6,py3.3-django1.5,py3.2-django1.5,py2.7-django1.5,py2.6-django1.5,py2.7-django1.4,py2.6-django1.4
-=======
 envlist =
        py3.4-django1.7,py3.3-django1.7,py3.2-django1.7,py2.7-django1.7,
        py3.4-django1.6,py3.3-django1.6,py3.2-django1.6,py2.7-django1.6,py2.6-django1.6,
        py3.4-django1.5,py3.3-django1.5,py3.2-django1.5,py2.7-django1.5,py2.6-django1.5,
        py2.7-django1.4,py2.6-django1.4,
-       py2.7-django1.3,py2.6-django1.3
->>>>>>> e11f41eb
 
 [testenv]
 commands = py.test -q
@@ -20,6 +15,7 @@
        django-filter==0.7
        defusedxml==0.3
        Pillow==2.3.0
+       pytest-django==2.6.1
 
 [testenv:py3.3-django1.7]
 basepython = python3.3
@@ -55,6 +51,7 @@
        django-filter==0.7
        defusedxml==0.3
        Pillow==2.3.0
+       pytest-django==2.6.1
 
 [testenv:py3.3-django1.6]
 basepython = python3.3
@@ -102,6 +99,7 @@
        django-filter==0.7
        defusedxml==0.3
        Pillow==2.3.0
+       pytest-django==2.6.1
 
 [testenv:py3.3-django1.5]
 basepython = python3.3
