[tox]
downloadcache = {toxworkdir}/cache/
envlist = py3.3-django1.6,py3.2-django1.6,py2.7-django1.6,py2.6-django1.6,py3.3-django1.5,py3.2-django1.5,py2.7-django1.5,py2.6-django1.5,py2.7-django1.4,py2.6-django1.4,py2.7-django1.3,py2.6-django1.3

[testenv]
commands = {envpython} rest_framework/runtests/runtests.py

[testenv:py3.3-django1.6]
basepython = python3.3
deps = https://www.djangoproject.com/download/1.6a1/tarball/
       django-filter==0.6a1
       defusedxml==0.3

[testenv:py3.2-django1.6]
basepython = python3.2
deps = https://www.djangoproject.com/download/1.6a1/tarball/
       django-filter==0.6a1
       defusedxml==0.3

[testenv:py2.7-django1.6]
basepython = python2.7
deps = https://www.djangoproject.com/download/1.6a1/tarball/
       django-filter==0.6a1
       defusedxml==0.3
       django-oauth-plus==2.0
       oauth2==1.5.211
       django-oauth2-provider==0.2.4
       django-guardian==1.1.1

[testenv:py2.6-django1.6]
basepython = python2.6
deps = https://www.djangoproject.com/download/1.6a1/tarball/
       django-filter==0.6a1
       defusedxml==0.3
       django-oauth-plus==2.0
       oauth2==1.5.211
       django-oauth2-provider==0.2.4
       django-guardian==1.1.1

[testenv:py3.3-django1.5]
basepython = python3.3
deps = django==1.5
       django-filter==0.6a1
       defusedxml==0.3

[testenv:py3.2-django1.5]
basepython = python3.2
deps = django==1.5
       django-filter==0.6a1
       defusedxml==0.3

[testenv:py2.7-django1.5]
basepython = python2.7
deps = django==1.5
       django-filter==0.6a1
       defusedxml==0.3
       django-oauth-plus==2.0
       oauth2==1.5.211
       django-oauth2-provider==0.2.3
       django-guardian==1.1.1

[testenv:py2.6-django1.5]
basepython = python2.6
deps = django==1.5
       django-filter==0.6a1
       defusedxml==0.3
       django-oauth-plus==2.0
       oauth2==1.5.211
       django-oauth2-provider==0.2.3
       django-guardian==1.1.1

[testenv:py2.7-django1.4]
basepython = python2.7
deps = django==1.4.3
       django-filter==0.6a1
       defusedxml==0.3
       django-oauth-plus==2.0
       oauth2==1.5.211
       django-oauth2-provider==0.2.3
       django-guardian==1.1.1

[testenv:py2.6-django1.4]
basepython = python2.6
deps = django==1.4.3
       django-filter==0.6a1
       defusedxml==0.3
       django-oauth-plus==2.0
       oauth2==1.5.211
       django-oauth2-provider==0.2.3
       django-guardian==1.1.1

[testenv:py2.7-django1.3]
basepython = python2.7
deps = django==1.3.5
       django-filter==0.5.4
       defusedxml==0.3
       django-oauth-plus==2.0
       oauth2==1.5.211
       django-oauth2-provider==0.2.3
<<<<<<< HEAD
       six
=======
       django-guardian==1.1.1
>>>>>>> e8c6cd56

[testenv:py2.6-django1.3]
basepython = python2.6
deps = django==1.3.5
       django-filter==0.5.4
       defusedxml==0.3
       django-oauth-plus==2.0
       oauth2==1.5.211
       django-oauth2-provider==0.2.3
<<<<<<< HEAD
       six
=======
       django-guardian==1.1.1
>>>>>>> e8c6cd56
<|MERGE_RESOLUTION|>--- conflicted
+++ resolved
@@ -97,11 +97,7 @@
        django-oauth-plus==2.0
        oauth2==1.5.211
        django-oauth2-provider==0.2.3
-<<<<<<< HEAD
-       six
-=======
        django-guardian==1.1.1
->>>>>>> e8c6cd56
 
 [testenv:py2.6-django1.3]
 basepython = python2.6
@@ -111,8 +107,4 @@
        django-oauth-plus==2.0
        oauth2==1.5.211
        django-oauth2-provider==0.2.3
-<<<<<<< HEAD
-       six
-=======
-       django-guardian==1.1.1
->>>>>>> e8c6cd56
+       django-guardian==1.1.1