--- conflicted
+++ resolved
@@ -9,20 +9,9 @@
 from django.utils import six
 from django.utils.translation import ugettext_lazy as _
 from rest_framework import status, permissions
-<<<<<<< HEAD
-from rest_framework.compat import yaml, BytesIO
 from rest_framework.response import Response
 from rest_framework.views import APIView
-from rest_framework.renderers import BaseRenderer, JSONRenderer, YAMLRenderer, BrowsableAPIRenderer
-from rest_framework.parsers import YAMLParser
-=======
-from rest_framework.compat import etree, StringIO
-from rest_framework.response import Response
-from rest_framework.views import APIView
-from rest_framework.renderers import BaseRenderer, JSONRenderer, XMLRenderer, \
-    JSONPRenderer, BrowsableAPIRenderer
-from rest_framework.parsers import XMLParser
->>>>>>> 731c8421
+from rest_framework.renderers import BaseRenderer, JSONRenderer, BrowsableAPIRenderer
 from rest_framework.settings import api_settings
 from rest_framework.test import APIRequestFactory
 from collections import MutableMapping
@@ -401,208 +390,6 @@
         renderer = AsciiJSONRenderer()
         content = renderer.render(obj, 'application/json')
         self.assertEqual(content, '{"countries":["United Kingdom","France","Espa\\u00f1a"]}'.encode('utf-8'))
-
-
-<<<<<<< HEAD
-if yaml:
-    _yaml_repr = 'foo: [bar, baz]\n'
-
-    class YAMLRendererTests(TestCase):
-        """
-        Tests specific to the YAML Renderer
-        """
-
-        def test_render(self):
-            """
-            Test basic YAML rendering.
-            """
-            obj = {'foo': ['bar', 'baz']}
-            renderer = YAMLRenderer()
-            content = renderer.render(obj, 'application/yaml')
-            self.assertEqual(content.decode('utf-8'), _yaml_repr)
-
-        def test_render_and_parse(self):
-            """
-            Test rendering and then parsing returns the original object.
-            IE obj -> render -> parse -> obj.
-            """
-            obj = {'foo': ['bar', 'baz']}
-
-            renderer = YAMLRenderer()
-            parser = YAMLParser()
-
-            content = renderer.render(obj, 'application/yaml')
-            data = parser.parse(BytesIO(content))
-            self.assertEqual(obj, data)
-
-        def test_render_decimal(self):
-            """
-            Test YAML decimal rendering.
-            """
-            renderer = YAMLRenderer()
-            content = renderer.render({'field': Decimal('111.2')}, 'application/yaml')
-            self.assertYAMLContains(content.decode('utf-8'), "field: '111.2'")
-
-        def assertYAMLContains(self, content, string):
-            self.assertTrue(string in content, '%r not in %r' % (string, content))
-
-        def test_proper_encoding(self):
-            obj = {'countries': ['United Kingdom', 'France', 'España']}
-            renderer = YAMLRenderer()
-            content = renderer.render(obj, 'application/yaml')
-            self.assertEqual(content.strip(), 'countries: [United Kingdom, France, España]'.encode('utf-8'))
-=======
-class JSONPRendererTests(TestCase):
-    """
-    Tests specific to the JSONP Renderer
-    """
-
-    urls = 'tests.test_renderers'
-
-    def test_without_callback_with_json_renderer(self):
-        """
-        Test JSONP rendering with View JSON Renderer.
-        """
-        resp = self.client.get(
-            '/jsonp/jsonrenderer',
-            HTTP_ACCEPT='application/javascript'
-        )
-        self.assertEqual(resp.status_code, status.HTTP_200_OK)
-        self.assertEqual(resp['Content-Type'], 'application/javascript; charset=utf-8')
-        self.assertEqual(
-            resp.content,
-            ('callback(%s);' % _flat_repr).encode('ascii')
-        )
-
-    def test_without_callback_without_json_renderer(self):
-        """
-        Test JSONP rendering without View JSON Renderer.
-        """
-        resp = self.client.get(
-            '/jsonp/nojsonrenderer',
-            HTTP_ACCEPT='application/javascript'
-        )
-        self.assertEqual(resp.status_code, status.HTTP_200_OK)
-        self.assertEqual(resp['Content-Type'], 'application/javascript; charset=utf-8')
-        self.assertEqual(
-            resp.content,
-            ('callback(%s);' % _flat_repr).encode('ascii')
-        )
-
-    def test_with_callback(self):
-        """
-        Test JSONP rendering with callback function name.
-        """
-        callback_func = 'myjsonpcallback'
-        resp = self.client.get(
-            '/jsonp/nojsonrenderer?callback=' + callback_func,
-            HTTP_ACCEPT='application/javascript'
-        )
-        self.assertEqual(resp.status_code, status.HTTP_200_OK)
-        self.assertEqual(resp['Content-Type'], 'application/javascript; charset=utf-8')
-        self.assertEqual(
-            resp.content,
-            ('%s(%s);' % (callback_func, _flat_repr)).encode('ascii')
-        )
-
-
-class XMLRendererTestCase(TestCase):
-    """
-    Tests specific to the XML Renderer
-    """
-
-    _complex_data = {
-        "creation_date": datetime.datetime(2011, 12, 25, 12, 45, 00),
-        "name": "name",
-        "sub_data_list": [
-            {
-                "sub_id": 1,
-                "sub_name": "first"
-            },
-            {
-                "sub_id": 2,
-                "sub_name": "second"
-            }
-        ]
-    }
-
-    def test_render_string(self):
-        """
-        Test XML rendering.
-        """
-        renderer = XMLRenderer()
-        content = renderer.render({'field': 'astring'}, 'application/xml')
-        self.assertXMLContains(content, '<field>astring</field>')
-
-    def test_render_integer(self):
-        """
-        Test XML rendering.
-        """
-        renderer = XMLRenderer()
-        content = renderer.render({'field': 111}, 'application/xml')
-        self.assertXMLContains(content, '<field>111</field>')
-
-    def test_render_datetime(self):
-        """
-        Test XML rendering.
-        """
-        renderer = XMLRenderer()
-        content = renderer.render({
-            'field': datetime.datetime(2011, 12, 25, 12, 45, 00)
-        }, 'application/xml')
-        self.assertXMLContains(content, '<field>2011-12-25 12:45:00</field>')
-
-    def test_render_float(self):
-        """
-        Test XML rendering.
-        """
-        renderer = XMLRenderer()
-        content = renderer.render({'field': 123.4}, 'application/xml')
-        self.assertXMLContains(content, '<field>123.4</field>')
-
-    def test_render_decimal(self):
-        """
-        Test XML rendering.
-        """
-        renderer = XMLRenderer()
-        content = renderer.render({'field': Decimal('111.2')}, 'application/xml')
-        self.assertXMLContains(content, '<field>111.2</field>')
-
-    def test_render_none(self):
-        """
-        Test XML rendering.
-        """
-        renderer = XMLRenderer()
-        content = renderer.render({'field': None}, 'application/xml')
-        self.assertXMLContains(content, '<field></field>')
-
-    def test_render_complex_data(self):
-        """
-        Test XML rendering.
-        """
-        renderer = XMLRenderer()
-        content = renderer.render(self._complex_data, 'application/xml')
-        self.assertXMLContains(content, '<sub_name>first</sub_name>')
-        self.assertXMLContains(content, '<sub_name>second</sub_name>')
-
-    @unittest.skipUnless(etree, 'defusedxml not installed')
-    def test_render_and_parse_complex_data(self):
-        """
-        Test XML rendering.
-        """
-        renderer = XMLRenderer()
-        content = StringIO(renderer.render(self._complex_data, 'application/xml'))
-
-        parser = XMLParser()
-        complex_data_out = parser.parse(content)
-        error_msg = "complex data differs!IN:\n %s \n\n OUT:\n %s" % (repr(self._complex_data), repr(complex_data_out))
-        self.assertEqual(self._complex_data, complex_data_out, error_msg)
-
-    def assertXMLContains(self, xml, string):
-        self.assertTrue(xml.startswith('<?xml version="1.0" encoding="utf-8"?>\n<root>'))
-        self.assertTrue(xml.endswith('</root>'))
-        self.assertTrue(string in xml, '%r not in %r' % (string, xml))
->>>>>>> 731c8421
 
 
 # Tests for caching issue, #346
