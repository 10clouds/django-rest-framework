--- conflicted
+++ resolved
@@ -386,30 +386,16 @@
             if value:
                 into.update(value)
         else:
-<<<<<<< HEAD
-            kwargs = {
-                'instance': obj,
-                'data': value,
-                'context': self.context,
-                'partial': self.partial,
-                'many': self.many,
-                'allow_add_remove': self.allow_add_remove
-            }
-            serializer = self.__class__(**kwargs)
-
-            if serializer.is_valid():
-                into[self.source or field_name] = serializer.object
-=======
             if value in (None, ''):
                 into[(self.source or field_name)] = None
->>>>>>> 2ca243a1
             else:
                 kwargs = {
                     'instance': obj,
                     'data': value,
                     'context': self.context,
                     'partial': self.partial,
-                    'many': self.many
+                    'many': self.many,
+                    'allow_add_remove': self.allow_add_remove
                 }
                 serializer = self.__class__(**kwargs)
 
