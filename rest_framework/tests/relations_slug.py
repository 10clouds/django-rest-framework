from django.test import TestCase
from rest_framework import serializers
from rest_framework.tests.models import NullableForeignKeySource, ForeignKeySource, ForeignKeyTarget


class ForeignKeyTargetSerializer(serializers.ModelSerializer):
    sources = serializers.ManySlugRelatedField(slug_field='name')

    class Meta:
        model = ForeignKeyTarget


class ForeignKeySourceSerializer(serializers.ModelSerializer):
    target = serializers.SlugRelatedField(slug_field='name')

    class Meta:
        model = ForeignKeySource


class NullableForeignKeySourceSerializer(serializers.ModelSerializer):
    target = serializers.SlugRelatedField(slug_field='name', null=True)

    class Meta:
        model = NullableForeignKeySource


# TODO: M2M Tests, FKTests (Non-nulable), One2One
class PKForeignKeyTests(TestCase):
    def setUp(self):
        target = ForeignKeyTarget(name='target-1')
        target.save()
        new_target = ForeignKeyTarget(name='target-2')
        new_target.save()
        for idx in range(1, 4):
            source = ForeignKeySource(name='source-%d' % idx, target=target)
            source.save()

    def test_foreign_key_retrieve(self):
        queryset = ForeignKeySource.objects.all()
        serializer = ForeignKeySourceSerializer(queryset)
        expected = [
            {'id': 1, 'name': 'source-1', 'target': 'target-1'},
            {'id': 2, 'name': 'source-2', 'target': 'target-1'},
            {'id': 3, 'name': 'source-3', 'target': 'target-1'}
        ]
        self.assertEquals(serializer.data, expected)

    def test_reverse_foreign_key_retrieve(self):
        queryset = ForeignKeyTarget.objects.all()
        serializer = ForeignKeyTargetSerializer(queryset)
        expected = [
            {'id': 1, 'name': 'target-1', 'sources': ['source-1', 'source-2', 'source-3']},
            {'id': 2, 'name': 'target-2', 'sources': []},
        ]
        self.assertEquals(serializer.data, expected)

    def test_foreign_key_update(self):
        data = {'id': 1, 'name': 'source-1', 'target': 'target-2'}
        instance = ForeignKeySource.objects.get(pk=1)
        serializer = ForeignKeySourceSerializer(instance, data=data)
        self.assertTrue(serializer.is_valid())
        self.assertEquals(serializer.data, data)
        serializer.save()

        # Ensure source 1 is updated, and everything else is as expected
        queryset = ForeignKeySource.objects.all()
        serializer = ForeignKeySourceSerializer(queryset)
        expected = [
            {'id': 1, 'name': 'source-1', 'target': 'target-2'},
            {'id': 2, 'name': 'source-2', 'target': 'target-1'},
            {'id': 3, 'name': 'source-3', 'target': 'target-1'}
        ]
        self.assertEquals(serializer.data, expected)

    def test_foreign_key_update_incorrect_type(self):
        data = {'id': 1, 'name': 'source-1', 'target': 123}
        instance = ForeignKeySource.objects.get(pk=1)
        serializer = ForeignKeySourceSerializer(instance, data=data)
        self.assertFalse(serializer.is_valid())
        self.assertEquals(serializer.errors, {'target': ['Object with name=123 does not exist.']})

    def test_reverse_foreign_key_update(self):
        data = {'id': 2, 'name': 'target-2', 'sources': ['source-1', 'source-3']}
        instance = ForeignKeyTarget.objects.get(pk=2)
        serializer = ForeignKeyTargetSerializer(instance, data=data)
        self.assertTrue(serializer.is_valid())
        # We shouldn't have saved anything to the db yet since save
        # hasn't been called.
        queryset = ForeignKeyTarget.objects.all()
        new_serializer = ForeignKeyTargetSerializer(queryset)
        expected = [
            {'id': 1, 'name': 'target-1', 'sources': ['source-1', 'source-2', 'source-3']},
            {'id': 2, 'name': 'target-2', 'sources': []},
        ]
        self.assertEquals(new_serializer.data, expected)

        serializer.save()
        self.assertEquals(serializer.data, data)

        # Ensure target 2 is update, and everything else is as expected
        queryset = ForeignKeyTarget.objects.all()
        serializer = ForeignKeyTargetSerializer(queryset)
        expected = [
            {'id': 1, 'name': 'target-1', 'sources': ['source-2']},
            {'id': 2, 'name': 'target-2', 'sources': ['source-1', 'source-3']},
        ]
        self.assertEquals(serializer.data, expected)

    def test_foreign_key_create(self):
        data = {'id': 4, 'name': 'source-4', 'target': 'target-2'}
        serializer = ForeignKeySourceSerializer(data=data)
        serializer.is_valid()
        self.assertTrue(serializer.is_valid())
        obj = serializer.save()
        self.assertEquals(serializer.data, data)
        self.assertEqual(obj.name, 'source-4')

        # Ensure source 4 is added, and everything else is as expected
        queryset = ForeignKeySource.objects.all()
        serializer = ForeignKeySourceSerializer(queryset)
        expected = [
            {'id': 1, 'name': 'source-1', 'target': 'target-1'},
            {'id': 2, 'name': 'source-2', 'target': 'target-1'},
            {'id': 3, 'name': 'source-3', 'target': 'target-1'},
            {'id': 4, 'name': 'source-4', 'target': 'target-2'},
        ]
        self.assertEquals(serializer.data, expected)

    def test_reverse_foreign_key_create(self):
        data = {'id': 3, 'name': 'target-3', 'sources': ['source-1', 'source-3']}
        serializer = ForeignKeyTargetSerializer(data=data)
        self.assertTrue(serializer.is_valid())
        obj = serializer.save()
        self.assertEquals(serializer.data, data)
        self.assertEqual(obj.name, 'target-3')

        # Ensure target 3 is added, and everything else is as expected
        queryset = ForeignKeyTarget.objects.all()
        serializer = ForeignKeyTargetSerializer(queryset)
        expected = [
            {'id': 1, 'name': 'target-1', 'sources': ['source-2']},
            {'id': 2, 'name': 'target-2', 'sources': []},
            {'id': 3, 'name': 'target-3', 'sources': ['source-1', 'source-3']},
        ]
        self.assertEquals(serializer.data, expected)

    def test_foreign_key_update_with_invalid_null(self):
        data = {'id': 1, 'name': 'source-1', 'target': None}
        instance = ForeignKeySource.objects.get(pk=1)
        serializer = ForeignKeySourceSerializer(instance, data=data)
        self.assertFalse(serializer.is_valid())
<<<<<<< HEAD
        self.assertEquals(serializer.errors, {'target': [u'This field is required.']})
=======
        self.assertEquals(serializer.errors, {'target': ['Value may not be null']})
>>>>>>> 97f2b994


class SlugNullableForeignKeyTests(TestCase):
    def setUp(self):
        target = ForeignKeyTarget(name='target-1')
        target.save()
        for idx in range(1, 4):
            if idx == 3:
                target = None
            source = NullableForeignKeySource(name='source-%d' % idx, target=target)
            source.save()

    def test_foreign_key_retrieve_with_null(self):
        queryset = NullableForeignKeySource.objects.all()
        serializer = NullableForeignKeySourceSerializer(queryset)
        expected = [
            {'id': 1, 'name': 'source-1', 'target': 'target-1'},
            {'id': 2, 'name': 'source-2', 'target': 'target-1'},
            {'id': 3, 'name': 'source-3', 'target': None},
        ]
        self.assertEquals(serializer.data, expected)

    def test_foreign_key_create_with_valid_null(self):
        data = {'id': 4, 'name': 'source-4', 'target': None}
        serializer = NullableForeignKeySourceSerializer(data=data)
        self.assertTrue(serializer.is_valid())
        obj = serializer.save()
        self.assertEquals(serializer.data, data)
        self.assertEqual(obj.name, 'source-4')

        # Ensure source 4 is created, and everything else is as expected
        queryset = NullableForeignKeySource.objects.all()
        serializer = NullableForeignKeySourceSerializer(queryset)
        expected = [
            {'id': 1, 'name': 'source-1', 'target': 'target-1'},
            {'id': 2, 'name': 'source-2', 'target': 'target-1'},
            {'id': 3, 'name': 'source-3', 'target': None},
            {'id': 4, 'name': 'source-4', 'target': None}
        ]
        self.assertEquals(serializer.data, expected)

    def test_foreign_key_create_with_valid_emptystring(self):
        """
        The emptystring should be interpreted as null in the context
        of relationships.
        """
        data = {'id': 4, 'name': 'source-4', 'target': ''}
        expected_data = {'id': 4, 'name': 'source-4', 'target': None}
        serializer = NullableForeignKeySourceSerializer(data=data)
        self.assertTrue(serializer.is_valid())
        obj = serializer.save()
        self.assertEquals(serializer.data, expected_data)
        self.assertEqual(obj.name, 'source-4')

        # Ensure source 4 is created, and everything else is as expected
        queryset = NullableForeignKeySource.objects.all()
        serializer = NullableForeignKeySourceSerializer(queryset)
        expected = [
            {'id': 1, 'name': 'source-1', 'target': 'target-1'},
            {'id': 2, 'name': 'source-2', 'target': 'target-1'},
            {'id': 3, 'name': 'source-3', 'target': None},
            {'id': 4, 'name': 'source-4', 'target': None}
        ]
        self.assertEquals(serializer.data, expected)

    def test_foreign_key_update_with_valid_null(self):
        data = {'id': 1, 'name': 'source-1', 'target': None}
        instance = NullableForeignKeySource.objects.get(pk=1)
        serializer = NullableForeignKeySourceSerializer(instance, data=data)
        self.assertTrue(serializer.is_valid())
        self.assertEquals(serializer.data, data)
        serializer.save()

        # Ensure source 1 is updated, and everything else is as expected
        queryset = NullableForeignKeySource.objects.all()
        serializer = NullableForeignKeySourceSerializer(queryset)
        expected = [
            {'id': 1, 'name': 'source-1', 'target': None},
            {'id': 2, 'name': 'source-2', 'target': 'target-1'},
            {'id': 3, 'name': 'source-3', 'target': None}
        ]
        self.assertEquals(serializer.data, expected)

    def test_foreign_key_update_with_valid_emptystring(self):
        """
        The emptystring should be interpreted as null in the context
        of relationships.
        """
        data = {'id': 1, 'name': 'source-1', 'target': ''}
        expected_data = {'id': 1, 'name': 'source-1', 'target': None}
        instance = NullableForeignKeySource.objects.get(pk=1)
        serializer = NullableForeignKeySourceSerializer(instance, data=data)
        self.assertTrue(serializer.is_valid())
        self.assertEquals(serializer.data, expected_data)
        serializer.save()

        # Ensure source 1 is updated, and everything else is as expected
        queryset = NullableForeignKeySource.objects.all()
        serializer = NullableForeignKeySourceSerializer(queryset)
        expected = [
            {'id': 1, 'name': 'source-1', 'target': None},
            {'id': 2, 'name': 'source-2', 'target': 'target-1'},
            {'id': 3, 'name': 'source-3', 'target': None}
        ]
        self.assertEquals(serializer.data, expected)<|MERGE_RESOLUTION|>--- conflicted
+++ resolved
@@ -149,11 +149,7 @@
         instance = ForeignKeySource.objects.get(pk=1)
         serializer = ForeignKeySourceSerializer(instance, data=data)
         self.assertFalse(serializer.is_valid())
-<<<<<<< HEAD
-        self.assertEquals(serializer.errors, {'target': [u'This field is required.']})
-=======
-        self.assertEquals(serializer.errors, {'target': ['Value may not be null']})
->>>>>>> 97f2b994
+        self.assertEquals(serializer.errors, {'target': ['This field is required.']})
 
 
 class SlugNullableForeignKeyTests(TestCase):
