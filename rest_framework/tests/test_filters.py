from __future__ import unicode_literals
import datetime
from decimal import Decimal
from django.conf.urls import patterns, url
from django.db import models
from django.core.urlresolvers import reverse
from django.test import TestCase
from django.utils import unittest
from rest_framework import generics, serializers, status, filters
<<<<<<< HEAD
from rest_framework.compat import django_filters
=======
from rest_framework.compat import django_filters, patterns, url
from rest_framework.settings import api_settings
>>>>>>> 93b9245b
from rest_framework.test import APIRequestFactory
from rest_framework.tests.models import BasicModel
from .models import FilterableItem
from .utils import temporary_setting

factory = APIRequestFactory()


if django_filters:
    # Basic filter on a list view.
    class FilterFieldsRootView(generics.ListCreateAPIView):
        model = FilterableItem
        filter_fields = ['decimal', 'date']
        filter_backends = (filters.DjangoFilterBackend,)

    # These class are used to test a filter class.
    class SeveralFieldsFilter(django_filters.FilterSet):
        text = django_filters.CharFilter(lookup_type='icontains')
        decimal = django_filters.NumberFilter(lookup_type='lt')
        date = django_filters.DateFilter(lookup_type='gt')

        class Meta:
            model = FilterableItem
            fields = ['text', 'decimal', 'date']

    class FilterClassRootView(generics.ListCreateAPIView):
        model = FilterableItem
        filter_class = SeveralFieldsFilter
        filter_backends = (filters.DjangoFilterBackend,)

    # These classes are used to test a misconfigured filter class.
    class MisconfiguredFilter(django_filters.FilterSet):
        text = django_filters.CharFilter(lookup_type='icontains')

        class Meta:
            model = BasicModel
            fields = ['text']

    class IncorrectlyConfiguredRootView(generics.ListCreateAPIView):
        model = FilterableItem
        filter_class = MisconfiguredFilter
        filter_backends = (filters.DjangoFilterBackend,)

    class FilterClassDetailView(generics.RetrieveAPIView):
        model = FilterableItem
        filter_class = SeveralFieldsFilter
        filter_backends = (filters.DjangoFilterBackend,)

    # Regression test for #814
    class FilterableItemSerializer(serializers.ModelSerializer):
        class Meta:
            model = FilterableItem

    class FilterFieldsQuerysetView(generics.ListCreateAPIView):
        queryset = FilterableItem.objects.all()
        serializer_class = FilterableItemSerializer
        filter_fields = ['decimal', 'date']
        filter_backends = (filters.DjangoFilterBackend,)

    class GetQuerysetView(generics.ListCreateAPIView):
        serializer_class = FilterableItemSerializer
        filter_class = SeveralFieldsFilter
        filter_backends = (filters.DjangoFilterBackend,)

        def get_queryset(self):
            return FilterableItem.objects.all()

    urlpatterns = patterns('',
        url(r'^(?P<pk>\d+)/$', FilterClassDetailView.as_view(), name='detail-view'),
        url(r'^$', FilterClassRootView.as_view(), name='root-view'),
        url(r'^get-queryset/$', GetQuerysetView.as_view(),
            name='get-queryset-view'),
    )


class CommonFilteringTestCase(TestCase):
    def _serialize_object(self, obj):
        return {'id': obj.id, 'text': obj.text, 'decimal': obj.decimal, 'date': obj.date}

    def setUp(self):
        """
        Create 10 FilterableItem instances.
        """
        base_data = ('a', Decimal('0.25'), datetime.date(2012, 10, 8))
        for i in range(10):
            text = chr(i + ord(base_data[0])) * 3  # Produces string 'aaa', 'bbb', etc.
            decimal = base_data[1] + i
            date = base_data[2] - datetime.timedelta(days=i * 2)
            FilterableItem(text=text, decimal=decimal, date=date).save()

        self.objects = FilterableItem.objects
        self.data = [
            self._serialize_object(obj)
            for obj in self.objects.all()
        ]


class IntegrationTestFiltering(CommonFilteringTestCase):
    """
    Integration tests for filtered list views.
    """

    @unittest.skipUnless(django_filters, 'django-filter not installed')
    def test_get_filtered_fields_root_view(self):
        """
        GET requests to paginated ListCreateAPIView should return paginated results.
        """
        view = FilterFieldsRootView.as_view()

        # Basic test with no filter.
        request = factory.get('/')
        response = view(request).render()
        self.assertEqual(response.status_code, status.HTTP_200_OK)
        self.assertEqual(response.data, self.data)

        # Tests that the decimal filter works.
        search_decimal = Decimal('2.25')
        request = factory.get('/', {'decimal': '%s' % search_decimal})
        response = view(request).render()
        self.assertEqual(response.status_code, status.HTTP_200_OK)
        expected_data = [f for f in self.data if f['decimal'] == search_decimal]
        self.assertEqual(response.data, expected_data)

        # Tests that the date filter works.
        search_date = datetime.date(2012, 9, 22)
        request = factory.get('/', {'date': '%s' % search_date})  # search_date str: '2012-09-22'
        response = view(request).render()
        self.assertEqual(response.status_code, status.HTTP_200_OK)
        expected_data = [f for f in self.data if f['date'] == search_date]
        self.assertEqual(response.data, expected_data)

    @unittest.skipUnless(django_filters, 'django-filter not installed')
    def test_filter_with_queryset(self):
        """
        Regression test for #814.
        """
        view = FilterFieldsQuerysetView.as_view()

        # Tests that the decimal filter works.
        search_decimal = Decimal('2.25')
        request = factory.get('/', {'decimal': '%s' % search_decimal})
        response = view(request).render()
        self.assertEqual(response.status_code, status.HTTP_200_OK)
        expected_data = [f for f in self.data if f['decimal'] == search_decimal]
        self.assertEqual(response.data, expected_data)

    @unittest.skipUnless(django_filters, 'django-filter not installed')
    def test_filter_with_get_queryset_only(self):
        """
        Regression test for #834.
        """
        view = GetQuerysetView.as_view()
        request = factory.get('/get-queryset/')
        view(request).render()
        # Used to raise "issubclass() arg 2 must be a class or tuple of classes"
        # here when neither `model' nor `queryset' was specified.

    @unittest.skipUnless(django_filters, 'django-filter not installed')
    def test_get_filtered_class_root_view(self):
        """
        GET requests to filtered ListCreateAPIView that have a filter_class set
        should return filtered results.
        """
        view = FilterClassRootView.as_view()

        # Basic test with no filter.
        request = factory.get('/')
        response = view(request).render()
        self.assertEqual(response.status_code, status.HTTP_200_OK)
        self.assertEqual(response.data, self.data)

        # Tests that the decimal filter set with 'lt' in the filter class works.
        search_decimal = Decimal('4.25')
        request = factory.get('/', {'decimal': '%s' % search_decimal})
        response = view(request).render()
        self.assertEqual(response.status_code, status.HTTP_200_OK)
        expected_data = [f for f in self.data if f['decimal'] < search_decimal]
        self.assertEqual(response.data, expected_data)

        # Tests that the date filter set with 'gt' in the filter class works.
        search_date = datetime.date(2012, 10, 2)
        request = factory.get('/', {'date': '%s' % search_date})  # search_date str: '2012-10-02'
        response = view(request).render()
        self.assertEqual(response.status_code, status.HTTP_200_OK)
        expected_data = [f for f in self.data if f['date'] > search_date]
        self.assertEqual(response.data, expected_data)

        # Tests that the text filter set with 'icontains' in the filter class works.
        search_text = 'ff'
        request = factory.get('/', {'text': '%s' % search_text})
        response = view(request).render()
        self.assertEqual(response.status_code, status.HTTP_200_OK)
        expected_data = [f for f in self.data if search_text in f['text'].lower()]
        self.assertEqual(response.data, expected_data)

        # Tests that multiple filters works.
        search_decimal = Decimal('5.25')
        search_date = datetime.date(2012, 10, 2)
        request = factory.get('/', {
            'decimal': '%s' % (search_decimal,),
            'date': '%s' % (search_date,)
        })
        response = view(request).render()
        self.assertEqual(response.status_code, status.HTTP_200_OK)
        expected_data = [f for f in self.data if f['date'] > search_date and
                         f['decimal'] < search_decimal]
        self.assertEqual(response.data, expected_data)

    @unittest.skipUnless(django_filters, 'django-filter not installed')
    def test_incorrectly_configured_filter(self):
        """
        An error should be displayed when the filter class is misconfigured.
        """
        view = IncorrectlyConfiguredRootView.as_view()

        request = factory.get('/')
        self.assertRaises(AssertionError, view, request)

    @unittest.skipUnless(django_filters, 'django-filter not installed')
    def test_unknown_filter(self):
        """
        GET requests with filters that aren't configured should return 200.
        """
        view = FilterFieldsRootView.as_view()

        search_integer = 10
        request = factory.get('/', {'integer': '%s' % search_integer})
        response = view(request).render()
        self.assertEqual(response.status_code, status.HTTP_200_OK)


class IntegrationTestDetailFiltering(CommonFilteringTestCase):
    """
    Integration tests for filtered detail views.
    """
    urls = 'rest_framework.tests.test_filters'

    def _get_url(self, item):
        return reverse('detail-view', kwargs=dict(pk=item.pk))

    @unittest.skipUnless(django_filters, 'django-filter not installed')
    def test_get_filtered_detail_view(self):
        """
        GET requests to filtered RetrieveAPIView that have a filter_class set
        should return filtered results.
        """
        item = self.objects.all()[0]
        data = self._serialize_object(item)

        # Basic test with no filter.
        response = self.client.get(self._get_url(item))
        self.assertEqual(response.status_code, status.HTTP_200_OK)
        self.assertEqual(response.data, data)

        # Tests that the decimal filter set that should fail.
        search_decimal = Decimal('4.25')
        high_item = self.objects.filter(decimal__gt=search_decimal)[0]
        response = self.client.get(
            '{url}'.format(url=self._get_url(high_item)),
            {'decimal': '{param}'.format(param=search_decimal)})
        self.assertEqual(response.status_code, status.HTTP_404_NOT_FOUND)

        # Tests that the decimal filter set that should succeed.
        search_decimal = Decimal('4.25')
        low_item = self.objects.filter(decimal__lt=search_decimal)[0]
        low_item_data = self._serialize_object(low_item)
        response = self.client.get(
            '{url}'.format(url=self._get_url(low_item)),
            {'decimal': '{param}'.format(param=search_decimal)})
        self.assertEqual(response.status_code, status.HTTP_200_OK)
        self.assertEqual(response.data, low_item_data)

        # Tests that multiple filters works.
        search_decimal = Decimal('5.25')
        search_date = datetime.date(2012, 10, 2)
        valid_item = self.objects.filter(decimal__lt=search_decimal, date__gt=search_date)[0]
        valid_item_data = self._serialize_object(valid_item)
        response = self.client.get(
            '{url}'.format(url=self._get_url(valid_item)), {
                'decimal': '{decimal}'.format(decimal=search_decimal),
                'date': '{date}'.format(date=search_date)
            })
        self.assertEqual(response.status_code, status.HTTP_200_OK)
        self.assertEqual(response.data, valid_item_data)


class SearchFilterModel(models.Model):
    title = models.CharField(max_length=20)
    text = models.CharField(max_length=100)


class SearchFilterTests(TestCase):
    def setUp(self):
        # Sequence of title/text is:
        #
        # z   abc
        # zz  bcd
        # zzz cde
        # ...
        for idx in range(10):
            title = 'z' * (idx + 1)
            text = (
                chr(idx + ord('a')) +
                chr(idx + ord('b')) +
                chr(idx + ord('c'))
            )
            SearchFilterModel(title=title, text=text).save()

    def test_search(self):
        class SearchListView(generics.ListAPIView):
            model = SearchFilterModel
            filter_backends = (filters.SearchFilter,)
            search_fields = ('title', 'text')

        view = SearchListView.as_view()
        request = factory.get('/', {'search': 'b'})
        response = view(request)
        self.assertEqual(
            response.data,
            [
                {'id': 1, 'title': 'z', 'text': 'abc'},
                {'id': 2, 'title': 'zz', 'text': 'bcd'}
            ]
        )

    def test_exact_search(self):
        class SearchListView(generics.ListAPIView):
            model = SearchFilterModel
            filter_backends = (filters.SearchFilter,)
            search_fields = ('=title', 'text')

        view = SearchListView.as_view()
        request = factory.get('/', {'search': 'zzz'})
        response = view(request)
        self.assertEqual(
            response.data,
            [
                {'id': 3, 'title': 'zzz', 'text': 'cde'}
            ]
        )

    def test_startswith_search(self):
        class SearchListView(generics.ListAPIView):
            model = SearchFilterModel
            filter_backends = (filters.SearchFilter,)
            search_fields = ('title', '^text')

        view = SearchListView.as_view()
        request = factory.get('/', {'search': 'b'})
        response = view(request)
        self.assertEqual(
            response.data,
            [
                {'id': 2, 'title': 'zz', 'text': 'bcd'}
            ]
        )

    def test_search_with_nonstandard_search_param(self):
        with temporary_setting('SEARCH_PARAM', 'query', module=filters):
            class SearchListView(generics.ListAPIView):
                model = SearchFilterModel
                filter_backends = (filters.SearchFilter,)
                search_fields = ('title', 'text')

            view = SearchListView.as_view()
            request = factory.get('/', {'query': 'b'})
            response = view(request)
            self.assertEqual(
                response.data,
                [
                    {'id': 1, 'title': 'z', 'text': 'abc'},
                    {'id': 2, 'title': 'zz', 'text': 'bcd'}
                ]
            )


class OrdringFilterModel(models.Model):
    title = models.CharField(max_length=20)
    text = models.CharField(max_length=100)


class OrderingFilterRelatedModel(models.Model):
    related_object = models.ForeignKey(OrdringFilterModel,
                                       related_name="relateds")


class OrderingFilterTests(TestCase):
    def setUp(self):
        # Sequence of title/text is:
        #
        # zyx abc
        # yxw bcd
        # xwv cde
        for idx in range(3):
            title = (
                chr(ord('z') - idx) +
                chr(ord('y') - idx) +
                chr(ord('x') - idx)
            )
            text = (
                chr(idx + ord('a')) +
                chr(idx + ord('b')) +
                chr(idx + ord('c'))
            )
            OrdringFilterModel(title=title, text=text).save()

    def test_ordering(self):
        class OrderingListView(generics.ListAPIView):
            model = OrdringFilterModel
            filter_backends = (filters.OrderingFilter,)
            ordering = ('title',)
            ordering_fields = ('text',)

        view = OrderingListView.as_view()
        request = factory.get('/', {'ordering': 'text'})
        response = view(request)
        self.assertEqual(
            response.data,
            [
                {'id': 1, 'title': 'zyx', 'text': 'abc'},
                {'id': 2, 'title': 'yxw', 'text': 'bcd'},
                {'id': 3, 'title': 'xwv', 'text': 'cde'},
            ]
        )

    def test_reverse_ordering(self):
        class OrderingListView(generics.ListAPIView):
            model = OrdringFilterModel
            filter_backends = (filters.OrderingFilter,)
            ordering = ('title',)
            ordering_fields = ('text',)

        view = OrderingListView.as_view()
        request = factory.get('/', {'ordering': '-text'})
        response = view(request)
        self.assertEqual(
            response.data,
            [
                {'id': 3, 'title': 'xwv', 'text': 'cde'},
                {'id': 2, 'title': 'yxw', 'text': 'bcd'},
                {'id': 1, 'title': 'zyx', 'text': 'abc'},
            ]
        )

    def test_incorrectfield_ordering(self):
        class OrderingListView(generics.ListAPIView):
            model = OrdringFilterModel
            filter_backends = (filters.OrderingFilter,)
            ordering = ('title',)
            ordering_fields = ('text',)

        view = OrderingListView.as_view()
        request = factory.get('/', {'ordering': 'foobar'})
        response = view(request)
        self.assertEqual(
            response.data,
            [
                {'id': 3, 'title': 'xwv', 'text': 'cde'},
                {'id': 2, 'title': 'yxw', 'text': 'bcd'},
                {'id': 1, 'title': 'zyx', 'text': 'abc'},
            ]
        )

    def test_default_ordering(self):
        class OrderingListView(generics.ListAPIView):
            model = OrdringFilterModel
            filter_backends = (filters.OrderingFilter,)
            ordering = ('title',)
            oredering_fields = ('text',)

        view = OrderingListView.as_view()
        request = factory.get('')
        response = view(request)
        self.assertEqual(
            response.data,
            [
                {'id': 3, 'title': 'xwv', 'text': 'cde'},
                {'id': 2, 'title': 'yxw', 'text': 'bcd'},
                {'id': 1, 'title': 'zyx', 'text': 'abc'},
            ]
        )

    def test_default_ordering_using_string(self):
        class OrderingListView(generics.ListAPIView):
            model = OrdringFilterModel
            filter_backends = (filters.OrderingFilter,)
            ordering = 'title'
            ordering_fields = ('text',)

        view = OrderingListView.as_view()
        request = factory.get('')
        response = view(request)
        self.assertEqual(
            response.data,
            [
                {'id': 3, 'title': 'xwv', 'text': 'cde'},
                {'id': 2, 'title': 'yxw', 'text': 'bcd'},
                {'id': 1, 'title': 'zyx', 'text': 'abc'},
            ]
        )

    def test_ordering_by_aggregate_field(self):
        # create some related models to aggregate order by
        num_objs = [2, 5, 3]
        for obj, num_relateds in zip(OrdringFilterModel.objects.all(),
                                     num_objs):
            for _ in range(num_relateds):
                new_related = OrderingFilterRelatedModel(
                    related_object=obj
                )
                new_related.save()

        class OrderingListView(generics.ListAPIView):
            model = OrdringFilterModel
            filter_backends = (filters.OrderingFilter,)
            ordering = 'title'
            ordering_fields = '__all__'
            queryset = OrdringFilterModel.objects.all().annotate(
                models.Count("relateds"))

        view = OrderingListView.as_view()
        request = factory.get('/', {'ordering': 'relateds__count'})
        response = view(request)
        self.assertEqual(
            response.data,
            [
                {'id': 1, 'title': 'zyx', 'text': 'abc'},
                {'id': 3, 'title': 'xwv', 'text': 'cde'},
                {'id': 2, 'title': 'yxw', 'text': 'bcd'},
            ]
        )

    def test_ordering_with_nonstandard_ordering_param(self):
        with temporary_setting('ORDERING_PARAM', 'order', filters):
            class OrderingListView(generics.ListAPIView):
                model = OrdringFilterModel
                filter_backends = (filters.OrderingFilter,)
                ordering = ('title',)
                ordering_fields = ('text',)

            view = OrderingListView.as_view()
            request = factory.get('/', {'order': 'text'})
            response = view(request)
            self.assertEqual(
                response.data,
                [
                    {'id': 1, 'title': 'zyx', 'text': 'abc'},
                    {'id': 2, 'title': 'yxw', 'text': 'bcd'},
                    {'id': 3, 'title': 'xwv', 'text': 'cde'},
                ]
            )


class SensitiveOrderingFilterModel(models.Model):
    username = models.CharField(max_length=20)
    password = models.CharField(max_length=100)


# Three different styles of serializer.
# All should allow ordering by username, but not by password.
class SensitiveDataSerializer1(serializers.ModelSerializer):
    username = serializers.CharField()

    class Meta:
        model = SensitiveOrderingFilterModel
        fields = ('id', 'username')


class SensitiveDataSerializer2(serializers.ModelSerializer):
    username = serializers.CharField()
    password = serializers.CharField(write_only=True)

    class Meta:
        model = SensitiveOrderingFilterModel
        fields = ('id', 'username', 'password')


class SensitiveDataSerializer3(serializers.ModelSerializer):
    user = serializers.CharField(source='username')

    class Meta:
        model = SensitiveOrderingFilterModel
        fields = ('id', 'user')


class SensitiveOrderingFilterTests(TestCase):
    def setUp(self):
        for idx in range(3):
            username = {0: 'userA', 1: 'userB', 2: 'userC'}[idx]
            password = {0: 'passA', 1: 'passC', 2: 'passB'}[idx]
            SensitiveOrderingFilterModel(username=username, password=password).save()

    def test_order_by_serializer_fields(self):
        for serializer_cls in [
            SensitiveDataSerializer1,
            SensitiveDataSerializer2,
            SensitiveDataSerializer3
        ]:
            class OrderingListView(generics.ListAPIView):
                queryset = SensitiveOrderingFilterModel.objects.all().order_by('username')
                filter_backends = (filters.OrderingFilter,)
                serializer_class = serializer_cls

            view = OrderingListView.as_view()
            request = factory.get('/', {'ordering': '-username'})
            response = view(request)

            if serializer_cls == SensitiveDataSerializer3:
                username_field = 'user'
            else:
                username_field = 'username'

            # Note: Inverse username ordering correctly applied.
            self.assertEqual(
                response.data,
                [
                    {'id': 3, username_field: 'userC'},
                    {'id': 2, username_field: 'userB'},
                    {'id': 1, username_field: 'userA'},
                ]
            )

    def test_cannot_order_by_non_serializer_fields(self):
        for serializer_cls in [
            SensitiveDataSerializer1,
            SensitiveDataSerializer2,
            SensitiveDataSerializer3
        ]:
            class OrderingListView(generics.ListAPIView):
                queryset = SensitiveOrderingFilterModel.objects.all().order_by('username')
                filter_backends = (filters.OrderingFilter,)
                serializer_class = serializer_cls

            view = OrderingListView.as_view()
            request = factory.get('/', {'ordering': 'password'})
            response = view(request)

            if serializer_cls == SensitiveDataSerializer3:
                username_field = 'user'
            else:
                username_field = 'username'

            # Note: The passwords are not in order.  Default ordering is used.
            self.assertEqual(
                response.data,
                [
                    {'id': 1, username_field: 'userA'}, # PassB
                    {'id': 2, username_field: 'userB'}, # PassC
                    {'id': 3, username_field: 'userC'}, # PassA
                ]
            )<|MERGE_RESOLUTION|>--- conflicted
+++ resolved
@@ -1,18 +1,13 @@
 from __future__ import unicode_literals
 import datetime
 from decimal import Decimal
-from django.conf.urls import patterns, url
 from django.db import models
 from django.core.urlresolvers import reverse
 from django.test import TestCase
 from django.utils import unittest
+from django.conf.urls import patterns, url
 from rest_framework import generics, serializers, status, filters
-<<<<<<< HEAD
 from rest_framework.compat import django_filters
-=======
-from rest_framework.compat import django_filters, patterns, url
-from rest_framework.settings import api_settings
->>>>>>> 93b9245b
 from rest_framework.test import APIRequestFactory
 from rest_framework.tests.models import BasicModel
 from .models import FilterableItem
