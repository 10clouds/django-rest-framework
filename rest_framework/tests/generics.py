<<<<<<< HEAD
import json
=======
from __future__ import unicode_literals

>>>>>>> 0f0e76d8
from django.db import models
from django.test import TestCase
from rest_framework import generics, serializers, status
from rest_framework.tests.utils import RequestFactory
from rest_framework.tests.models import BasicModel, Comment, SlugBasedModel
from rest_framework.compat import six

factory = RequestFactory()


class RootView(generics.ListCreateAPIView):
    """
    Example description for OPTIONS.
    """
    model = BasicModel


class InstanceView(generics.RetrieveUpdateDestroyAPIView):
    """
    Example description for OPTIONS.
    """
    model = BasicModel


class SlugSerializer(serializers.ModelSerializer):
    slug = serializers.Field()  # read only

    class Meta:
        model = SlugBasedModel
        exclude = ('id',)


class SlugBasedInstanceView(InstanceView):
    """
    A model with a slug-field.
    """
    model = SlugBasedModel
    serializer_class = SlugSerializer


class TestRootView(TestCase):
    def setUp(self):
        """
        Create 3 BasicModel intances.
        """
        items = ['foo', 'bar', 'baz']
        for item in items:
            BasicModel(text=item).save()
        self.objects = BasicModel.objects
        self.data = [
            {'id': obj.id, 'text': obj.text}
            for obj in self.objects.all()
        ]
        self.view = RootView.as_view()

    def test_get_root_view(self):
        """
        GET requests to ListCreateAPIView should return list of objects.
        """
        request = factory.get('/')
        response = self.view(request).render()
        self.assertEquals(response.status_code, status.HTTP_200_OK)
        self.assertEquals(response.data, self.data)

    def test_post_root_view(self):
        """
        POST requests to ListCreateAPIView should create a new object.
        """
        content = {'text': 'foobar'}
        request = factory.post('/', json.dumps(content),
                               content_type='application/json')
        response = self.view(request).render()
        self.assertEquals(response.status_code, status.HTTP_201_CREATED)
        self.assertEquals(response.data, {'id': 4, 'text': 'foobar'})
        created = self.objects.get(id=4)
        self.assertEquals(created.text, 'foobar')

    def test_put_root_view(self):
        """
        PUT requests to ListCreateAPIView should not be allowed
        """
        content = {'text': 'foobar'}
        request = factory.put('/', json.dumps(content),
                              content_type='application/json')
        response = self.view(request).render()
        self.assertEquals(response.status_code, status.HTTP_405_METHOD_NOT_ALLOWED)
        self.assertEquals(response.data, {"detail": "Method 'PUT' not allowed."})

    def test_delete_root_view(self):
        """
        DELETE requests to ListCreateAPIView should not be allowed
        """
        request = factory.delete('/')
        response = self.view(request).render()
        self.assertEquals(response.status_code, status.HTTP_405_METHOD_NOT_ALLOWED)
        self.assertEquals(response.data, {"detail": "Method 'DELETE' not allowed."})

    def test_options_root_view(self):
        """
        OPTIONS requests to ListCreateAPIView should return metadata
        """
        request = factory.options('/')
        response = self.view(request).render()
        expected = {
            'parses': [
                'application/json',
                'application/x-www-form-urlencoded',
                'multipart/form-data'
            ],
            'renders': [
                'application/json',
                'text/html'
            ],
            'name': 'Root',
            'description': 'Example description for OPTIONS.'
        }
        self.assertEquals(response.status_code, status.HTTP_200_OK)
        self.assertEquals(response.data, expected)

    def test_post_cannot_set_id(self):
        """
        POST requests to create a new object should not be able to set the id.
        """
        content = {'id': 999, 'text': 'foobar'}
        request = factory.post('/', json.dumps(content),
                               content_type='application/json')
        response = self.view(request).render()
        self.assertEquals(response.status_code, status.HTTP_201_CREATED)
        self.assertEquals(response.data, {'id': 4, 'text': 'foobar'})
        created = self.objects.get(id=4)
        self.assertEquals(created.text, 'foobar')


class TestInstanceView(TestCase):
    def setUp(self):
        """
        Create 3 BasicModel intances.
        """
        items = ['foo', 'bar', 'baz']
        for item in items:
            BasicModel(text=item).save()
        self.objects = BasicModel.objects
        self.data = [
            {'id': obj.id, 'text': obj.text}
            for obj in self.objects.all()
        ]
        self.view = InstanceView.as_view()
        self.slug_based_view = SlugBasedInstanceView.as_view()

    def test_get_instance_view(self):
        """
        GET requests to RetrieveUpdateDestroyAPIView should return a single object.
        """
        request = factory.get('/1')
        response = self.view(request, pk=1).render()
        self.assertEquals(response.status_code, status.HTTP_200_OK)
        self.assertEquals(response.data, self.data[0])

    def test_post_instance_view(self):
        """
        POST requests to RetrieveUpdateDestroyAPIView should not be allowed
        """
        content = {'text': 'foobar'}
        request = factory.post('/', json.dumps(content),
                               content_type='application/json')
        response = self.view(request).render()
        self.assertEquals(response.status_code, status.HTTP_405_METHOD_NOT_ALLOWED)
        self.assertEquals(response.data, {"detail": "Method 'POST' not allowed."})

    def test_put_instance_view(self):
        """
        PUT requests to RetrieveUpdateDestroyAPIView should update an object.
        """
        content = {'text': 'foobar'}
        request = factory.put('/1', json.dumps(content),
                              content_type='application/json')
        response = self.view(request, pk='1').render()
        self.assertEquals(response.status_code, status.HTTP_200_OK)
        self.assertEquals(response.data, {'id': 1, 'text': 'foobar'})
        updated = self.objects.get(id=1)
        self.assertEquals(updated.text, 'foobar')

    def test_patch_instance_view(self):
        """
        PATCH requests to RetrieveUpdateDestroyAPIView should update an object.
        """
        content = {'text': 'foobar'}
        request = factory.patch('/1', json.dumps(content),
                              content_type='application/json')

        response = self.view(request, pk=1).render()
        self.assertEquals(response.status_code, status.HTTP_200_OK)
        self.assertEquals(response.data, {'id': 1, 'text': 'foobar'})
        updated = self.objects.get(id=1)
        self.assertEquals(updated.text, 'foobar')

    def test_delete_instance_view(self):
        """
        DELETE requests to RetrieveUpdateDestroyAPIView should delete an object.
        """
        request = factory.delete('/1')
        response = self.view(request, pk=1).render()
        self.assertEquals(response.status_code, status.HTTP_204_NO_CONTENT)
        self.assertEquals(response.content, six.b(''))
        ids = [obj.id for obj in self.objects.all()]
        self.assertEquals(ids, [2, 3])

    def test_options_instance_view(self):
        """
        OPTIONS requests to RetrieveUpdateDestroyAPIView should return metadata
        """
        request = factory.options('/')
        response = self.view(request).render()
        expected = {
            'parses': [
                'application/json',
                'application/x-www-form-urlencoded',
                'multipart/form-data'
            ],
            'renders': [
                'application/json',
                'text/html'
            ],
            'name': 'Instance',
            'description': 'Example description for OPTIONS.'
        }
        self.assertEquals(response.status_code, status.HTTP_200_OK)
        self.assertEquals(response.data, expected)

    def test_put_cannot_set_id(self):
        """
        PUT requests to create a new object should not be able to set the id.
        """
        content = {'id': 999, 'text': 'foobar'}
        request = factory.put('/1', json.dumps(content),
                              content_type='application/json')
        response = self.view(request, pk=1).render()
        self.assertEquals(response.status_code, status.HTTP_200_OK)
        self.assertEquals(response.data, {'id': 1, 'text': 'foobar'})
        updated = self.objects.get(id=1)
        self.assertEquals(updated.text, 'foobar')

    def test_put_to_deleted_instance(self):
        """
        PUT requests to RetrieveUpdateDestroyAPIView should create an object
        if it does not currently exist.
        """
        self.objects.get(id=1).delete()
        content = {'text': 'foobar'}
        request = factory.put('/1', json.dumps(content),
                              content_type='application/json')
        response = self.view(request, pk=1).render()
        self.assertEquals(response.status_code, status.HTTP_201_CREATED)
        self.assertEquals(response.data, {'id': 1, 'text': 'foobar'})
        updated = self.objects.get(id=1)
        self.assertEquals(updated.text, 'foobar')

    def test_put_as_create_on_id_based_url(self):
        """
        PUT requests to RetrieveUpdateDestroyAPIView should create an object
        at the requested url if it doesn't exist.
        """
        content = {'text': 'foobar'}
        # pk fields can not be created on demand, only the database can set th pk for a new object
        request = factory.put('/5', json.dumps(content),
                              content_type='application/json')
        response = self.view(request, pk=5).render()
        self.assertEquals(response.status_code, status.HTTP_201_CREATED)
        new_obj = self.objects.get(pk=5)
        self.assertEquals(new_obj.text, 'foobar')

    def test_put_as_create_on_slug_based_url(self):
        """
        PUT requests to RetrieveUpdateDestroyAPIView should create an object
        at the requested url if possible, else return HTTP_403_FORBIDDEN error-response.
        """
        content = {'text': 'foobar'}
        request = factory.put('/test_slug', json.dumps(content),
                              content_type='application/json')
        response = self.slug_based_view(request, slug='test_slug').render()
        self.assertEquals(response.status_code, status.HTTP_201_CREATED)
        self.assertEquals(response.data, {'slug': 'test_slug', 'text': 'foobar'})
        new_obj = SlugBasedModel.objects.get(slug='test_slug')
        self.assertEquals(new_obj.text, 'foobar')


# Regression test for #285

class CommentSerializer(serializers.ModelSerializer):
    class Meta:
        model = Comment
        exclude = ('created',)


class CommentView(generics.ListCreateAPIView):
    serializer_class = CommentSerializer
    model = Comment


class TestCreateModelWithAutoNowAddField(TestCase):
    def setUp(self):
        self.objects = Comment.objects
        self.view = CommentView.as_view()

    def test_create_model_with_auto_now_add_field(self):
        """
        Regression test for #285

        https://github.com/tomchristie/django-rest-framework/issues/285
        """
        content = {'email': 'foobar@example.com', 'content': 'foobar'}
        request = factory.post('/', json.dumps(content),
                               content_type='application/json')
        response = self.view(request).render()
        self.assertEquals(response.status_code, status.HTTP_201_CREATED)
        created = self.objects.get(id=1)
        self.assertEquals(created.content, 'foobar')


# Test for particularly ugly reression with m2m in browseable API
class ClassB(models.Model):
    name = models.CharField(max_length=255)


class ClassA(models.Model):
    name = models.CharField(max_length=255)
    childs = models.ManyToManyField(ClassB, blank=True, null=True)


class ClassASerializer(serializers.ModelSerializer):
    childs = serializers.ManyPrimaryKeyRelatedField(source='childs')

    class Meta:
        model = ClassA


class ExampleView(generics.ListCreateAPIView):
    serializer_class = ClassASerializer
    model = ClassA


class TestM2MBrowseableAPI(TestCase):
    def test_m2m_in_browseable_api(self):
        """
        Test for particularly ugly reression with m2m in browseable API
        """
        request = factory.get('/', HTTP_ACCEPT='text/html')
        view = ExampleView().as_view()
        response = view(request).render()
        self.assertEquals(response.status_code, status.HTTP_200_OK)<|MERGE_RESOLUTION|>--- conflicted
+++ resolved
@@ -1,15 +1,11 @@
-<<<<<<< HEAD
-import json
-=======
 from __future__ import unicode_literals
-
->>>>>>> 0f0e76d8
 from django.db import models
 from django.test import TestCase
 from rest_framework import generics, serializers, status
 from rest_framework.tests.utils import RequestFactory
 from rest_framework.tests.models import BasicModel, Comment, SlugBasedModel
 from rest_framework.compat import six
+import json
 
 factory = RequestFactory()
 
